import * as vscode from "vscode";
import Hyperswarm from "hyperswarm";
import { exec } from "child_process";
import { promisify } from "util";

const execAsync = promisify(exec);

export interface P2PMessage {
  type: string;
  timestamp: number;
  peerId?: string;
  messageId?: string; // Unique message ID for routing
  forwardedBy?: string; // Client ID that forwarded this message
  ttl?: number; // Time to live for message forwarding
  [key: string]: any;
}

export interface CRDTUpdateMessage extends P2PMessage {
  type: "crdt_update";
  document: string;
  updates: any[];
  clientId?: string;
}

export interface GitHubSaveMessage extends P2PMessage {
  type: "github_save";
  commitMessage: string;
}

export interface P2PPingMessage extends P2PMessage {
  type: "p2p_ping";
  clientId?: string;
  message?: string;
}

export interface P2PPongMessage extends P2PMessage {
  type: "p2p_pong";
  clientId?: string;
  originalTimestamp: number;
  message?: string;
}

export class P2PUser {
  private swarm: Hyperswarm;
  private topic: Buffer;
  private isStarted: boolean = false;
  private clientId: string;
  private connections: any[] = []; // Store actual connection objects
  private peerClientIds: Map<string, string> = new Map(); // Map connection to client ID
  private peerUserNames: Map<string, string> = new Map(); // Map connection to user name
  private userName: string = ""; // Current user's display name
  private applyCRDTUpdatesToFile: (updates: any[]) => Promise<void>;
  private seenMessages: Set<string> = new Set(); // Track seen messages to prevent loops
  private messageHistory: Map<string, number> = new Map(); // Track message timestamps for cleanup

  constructor(
    topicName: string = "polycode",
    clientId?: string,
    applyCRDTUpdatesToFile?: (updates: any[]) => Promise<void>
  ) {
    this.swarm = new Hyperswarm();
    this.topic = Buffer.alloc(32).fill(topicName); // A topic must be 32 bytes
    this.clientId = clientId || this.generateClientId();
    this.applyCRDTUpdatesToFile =
      applyCRDTUpdatesToFile || (() => Promise.resolve());
    this.setupSwarm();
  }

  private generateClientId(): string {
    return (
      Math.random().toString(36).substring(2, 15) +
      Math.random().toString(36).substring(2, 15)
    );
  }

  private generateMessageId(): string {
    return `${this.clientId}-${Date.now()}-${Math.random().toString(36).substring(2, 8)}`;
  }

  private cleanupOldMessages(): void {
    const now = Date.now();
    const maxAge = 5 * 60 * 1000; // 5 minutes
    
    for (const [messageId, timestamp] of this.messageHistory.entries()) {
      if (now - timestamp > maxAge) {
        this.messageHistory.delete(messageId);
        this.seenMessages.delete(messageId);
      }
    }
  }

  private setupSwarm(): void {
    this.swarm.on("connection", (conn: any, info: any) => {
      console.log("🎉 NEW P2P CONNECTION ESTABLISHED!");
      console.log(
        "Peer ID:",
        info.peer?.toString("hex")?.substring(0, 16) || "unknown"
      );
      console.log("Total peers now:", this.swarm.peers.length);

      // Store the connection object
      this.connections.push(conn);
      console.log("Total connections now:", this.connections.length);

      conn.on("data", async (data: Buffer) => {
        try {
          const messageStr = data.toString();
          console.log("Received raw message:", messageStr);

          // Try to parse as JSON message
          try {
            const message: P2PMessage = JSON.parse(messageStr);
            await this.handleMessage(message, conn);
          } catch (parseError) {
            // If not JSON, treat as plain text (like the working example)
            console.log("Received plain text message:", messageStr);

            // Auto-respond to test messages
            if (messageStr === "I LOVE YOU") {
              console.log("Auto-responding with: I LOVE YOU TOO");
              // Send response to the same connection that sent the message
              conn.write("I LOVE YOU TOO");
            }
          }
        } catch (error) {
          console.error("Error handling P2P message:", error);
        }
      });

      conn.on("error", (error: Error) => {
        console.error("P2P connection error:", error);
      });

      conn.on("close", () => {
        // Remove the connection from our array
        const index = this.connections.indexOf(conn);
        if (index > -1) {
          this.connections.splice(index, 1);
        }
        console.log(
          "P2P connection closed. Remaining peers:",
          this.swarm.peers.length,
          "Remaining connections:",
          this.connections.length
        );
      });
    });

    this.swarm.on("error", (error: Error) => {
      console.error("P2P swarm error:", error);
    });
  }

  async start(): Promise<void> {
    if (this.isStarted) {
      console.log("P2P user already started");
      return;
    }

    try {
      // Both users act as both server and client for bidirectional communication
      console.log("🚀 Starting P2P user in bidirectional mode...");
      console.log("📡 Topic:", this.topic.toString("hex"));
      console.log("🆔 Client ID:", this.clientId);

      const discovery = this.swarm.join(this.topic, {
        server: true,
        client: true,
      });
      console.log("⏳ Waiting for topic to be announced on DHT...");
      await discovery.flushed(); // Wait for topic to be announced
      console.log("✅ Topic announced on DHT");

      console.log("⏳ Waiting for swarm to connect to pending peers...");
      await this.swarm.flush(); // Waits for the swarm to connect to pending peers
      console.log(
        "✅ P2P User started in bidirectional mode - can send and receive..."
      );
      console.log("👥 Current peer count:", this.swarm.peers.length);
      console.log("🔗 Current connections:", this.connections.length);

      // Start periodic connection status check
      this.startConnectionStatusCheck();

      // Start periodic message cleanup
      this.startMessageCleanup();

      this.isStarted = true;
    } catch (error) {
      console.error("Error starting P2P user:", error);
      throw error;
    }
  }

  async stop(): Promise<void> {
    if (!this.isStarted) {
      return;
    }

    try {
      await this.swarm.destroy();
      this.isStarted = false;
      console.log("P2P swarm stopped");
    } catch (error) {
      console.error("Error stopping P2P user:", error);
      throw error;
    }
  }

  async broadcastCRDTUpdate(crdtUpdate: any): Promise<void> {
    const message: CRDTUpdateMessage = {
      type: "crdt_update",
      timestamp: Date.now(),
      document: crdtUpdate.document,
      updates: crdtUpdate.updates,
      clientId: crdtUpdate.clientId, // Include client ID to prevent echo
      peerId: this.swarm.peerId ? this.swarm.peerId.toString("hex") : "unknown",
      messageId: this.generateMessageId(),
      ttl: 3, // Allow up to 3 hops
    };

    await this.broadcastToSwarm(message);
    console.log("Broadcasted CRDT update to P2P network");
  }

  async broadcastMessage(message: any): Promise<void> {
    console.log("Broadcasting message to swarm:", message);
    await this.broadcastToSwarm(message);
  }

  async identifyPeers(): Promise<void> {
    // Send a ping to help identify peers and get their client IDs
    await this.pingPeers("Peer identification ping");
  }

  async saveToGitHub(
    commitMessage: string = "Auto-save from Polycode P2P"
  ): Promise<boolean> {
    try {
      console.log("Saving to GitHub...");

      // Execute the GitHub save script
      const { stdout, stderr } = await execAsync("./src/github_utils/save.sh");

      if (stderr) {
        console.error("GitHub save error:", stderr);
        return false;
      }

      console.log("GitHub save output:", stdout);

      // Broadcast to the swarm that we saved
      const broadcastMessage: GitHubSaveMessage = {
        type: "github_save",
        timestamp: Date.now(),
        commitMessage: commitMessage,
        peerId: this.swarm.peerId
          ? this.swarm.peerId.toString("hex")
          : "unknown",
        messageId: this.generateMessageId(),
        ttl: 3, // Allow up to 3 hops
      };

      await this.broadcastToSwarm(broadcastMessage);
      console.log("Broadcasted save notification to P2P network");

      return true;
    } catch (error) {
      console.error("Error saving to GitHub:", error);
      return false;
    }
  }

  async syncFromGitHub(): Promise<boolean> {
    try {
      console.log("Syncing from GitHub...");

      // Execute the GitHub sync script
      const { stdout, stderr } = await execAsync("./src/github_utils/sync.sh");

      if (stderr) {
        console.error("GitHub sync error:", stderr);
        return false;
      }

      console.log("GitHub sync output:", stdout);
      console.log("Code successfully synced from GitHub");

      return true;
    } catch (error) {
      console.error("Error syncing from GitHub:", error);
      return false;
    }
  }

  private async handleMessage(message: P2PMessage, senderConnection?: any): Promise<void> {
    console.log("Received P2P message:", message);

<<<<<<< HEAD
    // Track client ID from any message that contains it
    if (message.clientId) {
      const connectionKey = this.getConnectionKey(message);
      if (connectionKey) {
        this.peerClientIds.set(connectionKey, message.clientId);
        console.log(
          `Tracked client ID: ${message.clientId} for connection ${connectionKey}`
        );
      }
    }

    // Track user name from userNameUpdate messages
    if (message.type === "userNameUpdate" && (message as any).userName) {
      const connectionKey = this.getConnectionKey(message);
      if (connectionKey) {
        this.peerUserNames.set(connectionKey, (message as any).userName);
        console.log(
          `Tracked user name: ${
            (message as any).userName
          } for connection ${connectionKey}`
        );
      }
    }

=======
    // Check if we've already seen this message to prevent loops
    if (message.messageId && this.seenMessages.has(message.messageId)) {
      console.log("Ignoring duplicate message:", message.messageId);
      return;
    }

    // Mark message as seen
    if (message.messageId) {
      this.seenMessages.add(message.messageId);
      this.messageHistory.set(message.messageId, Date.now());
    }

    // Check TTL and decrement if forwarding
    if (message.ttl !== undefined && message.ttl <= 0) {
      console.log("Message TTL expired, not forwarding");
      return;
    }

    // Process the message locally
>>>>>>> 462c9b1a
    switch (message.type) {
      case "crdt_update":
        await this.handleCRDTUpdate(message as CRDTUpdateMessage);
        break;

      case "github_save":
        await this.handleGitHubSave(message as GitHubSaveMessage);
        break;

      case "p2p_ping":
        await this.handlePing(message as P2PPingMessage);
        break;

      case "p2p_pong":
        await this.handlePong(message as P2PPongMessage);
        break;

      case "syncRequest":
        await this.handleSyncRequest(message as any);
        break;

      default:
        console.log("Unknown P2P message type:", message.type);
    }

    // Forward the message to other peers (except the sender)
    if (message.ttl !== undefined && message.ttl > 0) {
      const forwardedMessage = {
        ...message,
        ttl: message.ttl - 1,
        forwardedBy: this.clientId
      };
      
      console.log(`Forwarding message ${message.messageId} with TTL ${forwardedMessage.ttl}`);
      await this.broadcastToSwarm(forwardedMessage, senderConnection);
    }
  }

  private async handleCRDTUpdate(message: CRDTUpdateMessage): Promise<void> {
    console.log(
      `Received CRDT update from peer ${message.peerId} for document: ${message.document}`
    );

    // Check if this update originated from this client to prevent infinite loops
    if (message.clientId === this.clientId) {
      console.log(`Skipping CRDT update from same client: ${message.clientId}`);
      return;
    }

    // Delegate to the extension's applyCRDTUpdatesToFile function to use the proper flag mechanism
    try {
      await this.applyCRDTUpdatesToFile([message]);

      vscode.window.showInformationMessage(
        `Applied code update from peer ${message.peerId?.substring(0, 8)}...`
      );
    } catch (error) {
      console.error("Error applying CRDT update:", error);
      vscode.window.showErrorMessage(
        `Failed to apply update from peer ${message.peerId?.substring(0, 8)}...`
      );
    }
  }

  private async handleGitHubSave(message: GitHubSaveMessage): Promise<void> {
    console.log(
      `Peer ${message.peerId} saved to GitHub with message: "${message.commitMessage}"`
    );
    console.log("Triggering sync from GitHub...");

    const success = await this.syncFromGitHub();
    if (success) {
      vscode.window.showInformationMessage(
        `Synced latest changes from peer ${message.peerId?.substring(0, 8)}...`
      );
    }
  }

  private async broadcastToSwarm(message: P2PMessage, excludeConnection?: any): Promise<void> {
    // Add message routing metadata if not present
    if (!message.messageId) {
      message.messageId = this.generateMessageId();
    }
    if (!message.ttl) {
      message.ttl = 3; // Default TTL of 3 hops
    }

    // Mark this message as seen to prevent loops
    this.seenMessages.add(message.messageId);
    this.messageHistory.set(message.messageId, Date.now());

    const messageStr = JSON.stringify(message);
    console.log(
      "Broadcasting message to",
      this.connections.length,
      "connections (excluding sender)"
    );

    // Send to all active connections except the sender
    for (const conn of this.connections) {
      if (conn === excludeConnection) {
        continue; // Don't send back to the sender
      }
      try {
        console.log("Writing to connection:", typeof conn.write);
        conn.write(messageStr);
        console.log("Successfully wrote to connection");
      } catch (error) {
        console.error("Error broadcasting to connection:", error);
      }
    }
  }

  getPeerCount(): number {
    return this.swarm.peers.length;
  }

  getPeerId(): string | undefined {
    return this.swarm.peerId ? this.swarm.peerId.toString("hex") : undefined;
  }

  private getConnectionKey(message: P2PMessage): string | null {
    // Try to find the connection that sent this message
    // This is a simplified approach - in a real implementation, you'd need to track which connection sent which message
    for (let i = 0; i < this.connections.length; i++) {
      const conn = this.connections[i];
      const key = conn.remotePublicKey
        ? conn.remotePublicKey.toString("hex")
        : `conn_${i}`;
      return key;
    }
    return null;
  }

  setUserName(userName: string): void {
    this.userName = userName;
    console.log(`User name set to: ${userName}`);
  }

  getConnectedPeers(): any[] {
    // Return peer info with user names if available, otherwise client IDs
    return this.connections.map((conn, index) => {
      const connectionKey = conn.remotePublicKey
        ? conn.remotePublicKey.toString("hex")
        : `conn_${index}`;
      const clientId = this.peerClientIds.get(connectionKey) || `peer_${index}`;
      const userName = this.peerUserNames.get(connectionKey) || clientId;

      return {
        id: `peer_${index}`,
        clientId: clientId,
        userName: userName,
        peerId: conn.remotePublicKey
          ? conn.remotePublicKey.toString("hex").substring(0, 8)
          : `peer_${index}`,
      };
    });
  }

  isConnected(): boolean {
    return this.isStarted && this.swarm.peers.length > 0;
  }

  getClientId(): string {
    return this.clientId;
  }

  private startConnectionStatusCheck(): void {
    // Check connection status every 5 seconds
    setInterval(() => {
      if (this.isStarted) {
        console.log(
          `[Connection Check] Peers: ${this.swarm.peers.length}, Connections: ${this.connections.length}`
        );
      }
    }, 5000);
  }

  private startMessageCleanup(): void {
    // Clean up old messages every 2 minutes
    setInterval(() => {
      if (this.isStarted) {
        this.cleanupOldMessages();
      }
    }, 2 * 60 * 1000);
  }

  async pingPeers(message?: string): Promise<void> {
    const pingMessage: P2PPingMessage = {
      type: "p2p_ping",
      timestamp: Date.now(),
      clientId: this.clientId,
      message: message || "Ping from " + this.clientId,
      peerId: this.swarm.peerId ? this.swarm.peerId.toString("hex") : "unknown",
      messageId: this.generateMessageId(),
      ttl: 3, // Allow up to 3 hops
    };

    await this.broadcastToSwarm(pingMessage);
    console.log("Pinged all peers with message:", pingMessage.message);
  }

  async sendTestMessage(message: string = "I LOVE YOU"): Promise<void> {
    console.log("Sending test message:", message);
    console.log("Available connections:", this.connections.length);

    // Send to all active connections (like the working example)
    for (const conn of this.connections) {
      try {
        console.log("Writing test message to connection:", typeof conn.write);
        conn.write(message);
        console.log("Sent test message to connection");
      } catch (error) {
        console.error("Error sending test message to connection:", error);
      }
    }
  }

  async sendResponseMessage(message: string = "I LOVE YOU TOO"): Promise<void> {
    console.log("Sending response message:", message);
    console.log("Available connections:", this.connections.length);

    // Send to all active connections
    for (const conn of this.connections) {
      try {
        console.log(
          "Writing response message to connection:",
          typeof conn.write
        );
        conn.write(message);
        console.log("Sent response message to connection");
      } catch (error) {
        console.error("Error sending response message to connection:", error);
      }
    }
  }

  private async handlePing(message: P2PPingMessage): Promise<void> {
    console.log(`Received ping from ${message.clientId}: ${message.message}`);

    // Respond with pong
    const pongMessage: P2PPongMessage = {
      type: "p2p_pong",
      timestamp: Date.now(),
      clientId: this.clientId,
      originalTimestamp: message.timestamp,
      message: `Pong from ${this.clientId}`,
      peerId: this.swarm.peerId ? this.swarm.peerId.toString("hex") : "unknown",
      messageId: this.generateMessageId(),
      ttl: 3, // Allow up to 3 hops
    };

    await this.broadcastToSwarm(pongMessage);
    console.log("Sent pong response");
  }

  private async handlePong(message: P2PPongMessage): Promise<void> {
    const latency = Date.now() - message.originalTimestamp;
    console.log(
      `Received pong from ${message.clientId}: ${message.message} (latency: ${latency}ms)`
    );

    // Show notification to user
    vscode.window.showInformationMessage(
      `P2P Connection: ${message.clientId} responded (${latency}ms latency)`
    );
  }

  private async handleSyncRequest(message: any): Promise<void> {
    console.log("Received sync request from peer:", message.message);

    // Show notification to user
    vscode.window.showInformationMessage(
      `Sync request received: ${message.message}`
    );

    // Execute git commands directly in terminal
    const { exec } = require("child_process");
    const workspaceRoot = vscode.workspace.workspaceFolders?.[0]?.uri.fsPath;

    if (!workspaceRoot) {
      vscode.window.showErrorMessage("No workspace folder found for sync");
      return;
    }

    const syncCommands = `cd "${workspaceRoot}" && git add * && git commit -m "Updating..." && git pull --rebase`;
    console.log(`Executing sync commands: ${syncCommands}`);

    exec(syncCommands, (error: any, stdout: string, stderr: string) => {
      if (error) {
        console.error(`Error executing sync commands: ${error}`);
        vscode.window.showErrorMessage(`Sync failed: ${error.message}`);
        return;
      }
      if (stderr) {
        console.log(`Sync stderr: ${stderr}`);
      }
      console.log(`Sync stdout: ${stdout}`);
      vscode.window.showInformationMessage(`Workspace synced successfully`);
    });
  }
}<|MERGE_RESOLUTION|>--- conflicted
+++ resolved
@@ -295,8 +295,25 @@
 
   private async handleMessage(message: P2PMessage, senderConnection?: any): Promise<void> {
     console.log("Received P2P message:", message);
-
-<<<<<<< HEAD
+    
+    // Check if we've already seen this message to prevent loops
+    if (message.messageId && this.seenMessages.has(message.messageId)) {
+      console.log("Ignoring duplicate message:", message.messageId);
+      return;
+    }
+
+    // Mark message as seen
+    if (message.messageId) {
+      this.seenMessages.add(message.messageId);
+      this.messageHistory.set(message.messageId, Date.now());
+    }
+
+    // Check TTL and decrement if forwarding
+    if (message.ttl !== undefined && message.ttl <= 0) {
+      console.log("Message TTL expired, not forwarding");
+      return;
+    }
+
     // Track client ID from any message that contains it
     if (message.clientId) {
       const connectionKey = this.getConnectionKey(message);
@@ -321,27 +338,9 @@
       }
     }
 
-=======
-    // Check if we've already seen this message to prevent loops
-    if (message.messageId && this.seenMessages.has(message.messageId)) {
-      console.log("Ignoring duplicate message:", message.messageId);
-      return;
-    }
-
-    // Mark message as seen
-    if (message.messageId) {
-      this.seenMessages.add(message.messageId);
-      this.messageHistory.set(message.messageId, Date.now());
-    }
-
-    // Check TTL and decrement if forwarding
-    if (message.ttl !== undefined && message.ttl <= 0) {
-      console.log("Message TTL expired, not forwarding");
-      return;
-    }
+    
 
     // Process the message locally
->>>>>>> 462c9b1a
     switch (message.type) {
       case "crdt_update":
         await this.handleCRDTUpdate(message as CRDTUpdateMessage);
